--- conflicted
+++ resolved
@@ -4,13 +4,12 @@
 from pyvis.network import Network
 import torch
 from torch_geometric.data import Data
-from torch_geometric.nn import GCNConv, SAGEConv, GATConv, Node2Vec
+from torch_geometric.nn import GCNConv, SAGEConv, GATConv
 from torch_geometric.utils import negative_sampling
 from sklearn.metrics import roc_auc_score, average_precision_score
 import numpy as np
 import random
 import plotly.graph_objects as go
-import os
 
 st.set_page_config(page_title="Recomendador de Amigos Final", layout="wide")
 st.title("💡 Recomendador de Amigos con Link Prediction - Final")
@@ -21,19 +20,25 @@
 # Sidebar: Dataset
 # -----------------------------
 st.sidebar.header("📂 Dataset")
-uploaded_file = st.sidebar.file_uploader("Sube tu CSV (src,dst)", type=['csv'])
+dataset_option = st.sidebar.selectbox("Selecciona dataset", ["SNAP simulado", "Sintético", "Cargar CSV"])
+uploaded_file = None
+if dataset_option == "Cargar CSV":
+    uploaded_file = st.sidebar.file_uploader("Sube tu CSV (src,dst)", type=['csv'])
 
 @st.cache_data
-def load_dataset(uploaded_file=None):
-    if uploaded_file:
+def load_dataset(option, uploaded_file=None):
+    if option == "Cargar CSV" and uploaded_file:
         df = pd.read_csv(uploaded_file)
-        G = nx.from_pandas_edgelist(df, 'src', 'dst')
-        return df, G
-    else:
-        st.warning("Por favor, sube un archivo CSV válido.")
-        return pd.DataFrame(columns=['src','dst']), nx.Graph()
-
-df_edges, G = load_dataset(uploaded_file)
+    elif option == "Sintético":
+        df = pd.DataFrame({'src': np.random.randint(0,100,500),
+                           'dst': np.random.randint(0,100,500)})
+    else:  # SNAP simulado
+        df = pd.DataFrame({'src': np.random.randint(0,200,1000),
+                           'dst': np.random.randint(0,200,1000)})
+    G = nx.from_pandas_edgelist(df, 'src', 'dst')
+    return df, G
+
+df_edges, G = load_dataset(dataset_option, uploaded_file)
 
 # -----------------------------
 # Resumen del grafo
@@ -55,20 +60,21 @@
 max_nodes = st.slider("Nodos a mostrar", 100, 1000, 500)
 sub_nodes = list(G.nodes())[:max_nodes]
 subG = G.subgraph(sub_nodes)
-<<<<<<< HEAD
-import matplotlib.pyplot as plt
-fig, ax = plt.subplots(figsize=(10, 7))
-pos = nx.spring_layout(subG, seed=42)
-nx.draw(subG, pos, ax=ax, node_size=30, with_labels=False, edge_color="#888", node_color="#1f78b4")
-st.pyplot(fig)
-# El resto de la app debe mostrarse aunque falle la visualización
-=======
 nt = Network(height="500px", width="100%", notebook=False)
 nt.from_nx(subG)
 nt.show_buttons(filter_=['physics'])
 nt.save_graph("grafo_parcial.html")
-st.components.v1.html(open("grafo_parcial.html",'r').read(), height=500)
->>>>>>> 79ddcf3c
+try:
+    with open("grafo_parcial.html", "r") as f:
+        html_content = f.read()
+    if len(html_content.strip()) < 100:
+        st.warning("El archivo HTML del grafo está vacío o incompleto. No se puede mostrar el grafo.")
+    else:
+        st.components.v1.html(html_content, height=500)
+except Exception as e:
+    st.warning(f"No se pudo mostrar el grafo: {e}")
+
+# El resto de la app debe mostrarse aunque falle la visualización
 
 # -----------------------------
 # Preparar datos PyG
@@ -96,7 +102,7 @@
 # Selección modelo
 # -----------------------------
 st.subheader("🧠 Modelo GNN")
-model_option = st.selectbox("Selecciona modelo", ["GCN","GraphSAGE","GAT","Node2Vec"])
+model_option = st.selectbox("Selecciona modelo", ["GCN","GraphSAGE","GAT"])
 embedding_dim = 64
 num_features = data.x.shape[1]
 
@@ -107,9 +113,6 @@
         return SAGEConv(num_features, embedding_dim)
     elif option=="GAT":
         return GATConv(num_features, embedding_dim, heads=2)
-    elif option=="Node2Vec":
-        return Node2Vec(edge_index, embedding_dim=embedding_dim, walk_length=20,
-                        context_size=10, walks_per_node=10)
 
 model = get_model(model_option, num_features, embedding_dim, edge_index=data.edge_index)
 
@@ -134,25 +137,19 @@
     for epoch in range(epochs):
         model.train()
         optimizer.zero_grad()
-        if isinstance(model, Node2Vec):
-            loss = model.loss()
-        else:
-            z = model(x, edge_index)
-            neg_edge_index = negative_sampling(edge_index=edge_index, num_nodes=x.size(0), num_neg_samples=edge_index.size(1))
-            pos_out = (z[edge_index[0]] * z[edge_index[1]]).sum(dim=1)
-            neg_out = (z[neg_edge_index[0]] * z[neg_edge_index[1]]).sum(dim=1)
-            out = torch.cat([pos_out, neg_out])
-            y = torch.cat([torch.ones(pos_out.size(0)), torch.zeros(neg_out.size(0))]).to(device)
-            loss = torch.nn.BCEWithLogitsLoss()(out, y)
+        z = model(x, edge_index)
+        neg_edge_index = negative_sampling(edge_index=edge_index, num_nodes=x.size(0), num_neg_samples=edge_index.size(1))
+        pos_out = (z[edge_index[0]] * z[edge_index[1]]).sum(dim=1)
+        neg_out = (z[neg_edge_index[0]] * z[neg_edge_index[1]]).sum(dim=1)
+        out = torch.cat([pos_out, neg_out])
+        y = torch.cat([torch.ones(pos_out.size(0)), torch.zeros(neg_out.size(0))]).to(device)
+        loss = torch.nn.BCEWithLogitsLoss()(out, y)
         loss.backward()
         optimizer.step()
 
     model.eval()
     with torch.no_grad():
-        if isinstance(model, Node2Vec):
-            z = model().detach()
-        else:
-            z = model(x, edge_index).detach()
+        z = model(x, edge_index).detach()
 
     # --- Métricas ---
     num_nodes = z.size(0)
@@ -248,4 +245,37 @@
     st.write(f"Total de candidatos disponibles: {total_candidates}")
     st.write(f"Top-{top_k} sugerencias: {top_users}")
     st.write("📋 Lista completa de candidatos ordenados por relevancia:")
-    st.dataframe(candidates_df, use_container_width=True)+    st.dataframe(candidates_df, use_container_width=True)
+
+# -----------------------------
+# Comparación automática de modelos
+# -----------------------------
+def compare_models(data, epochs=50, ks=[1,3,5,10]):
+    modelos = ["GCN", "GraphSAGE", "GAT"]
+    resultados = []
+    for modelo in modelos:
+        m = get_model(modelo, num_features, embedding_dim, edge_index=data.edge_index)
+        _, metrics_df = train_and_evaluate(m, data, epochs=epochs, ks=ks)
+        for idx, row in metrics_df.iterrows():
+            resultados.append({
+                "Modelo": modelo,
+                "Métrica": row["Métrica"],
+                "Valor": float(row["Valor"])
+            })
+    return pd.DataFrame(resultados)
+
+if st.button("Comparar modelos automáticamente"):
+    with st.spinner("Entrenando y comparando modelos..."):
+        df_comparacion = compare_models(data)
+    st.subheader("📊 Comparación de métricas entre modelos")
+    st.dataframe(df_comparacion.pivot(index="Modelo", columns="Métrica", values="Valor"), use_container_width=True)
+    # Gráfica comparativa
+    fig = go.Figure()
+    for metrica in df_comparacion["Métrica"].unique():
+        fig.add_trace(go.Bar(
+            x=df_comparacion["Modelo"].unique(),
+            y=[df_comparacion[(df_comparacion["Modelo"]==modelo) & (df_comparacion["Métrica"]==metrica)]["Valor"].values[0] for modelo in df_comparacion["Modelo"].unique()],
+            name=metrica
+        ))
+    fig.update_layout(barmode='group', title="Comparación de métricas por modelo", yaxis=dict(title="Valor"), xaxis=dict(title="Modelo"), template="plotly_white")
+    st.plotly_chart(fig, use_container_width=True)